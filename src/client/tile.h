/*
 * Copyright (c) 2010-2020 OTClient <https://github.com/edubart/otclient>
 *
 * Permission is hereby granted, free of charge, to any person obtaining a copy
 * of this software and associated documentation files (the "Software"), to deal
 * in the Software without restriction, including without limitation the rights
 * to use, copy, modify, merge, publish, distribute, sublicense, and/or sell
 * copies of the Software, and to permit persons to whom the Software is
 * furnished to do so, subject to the following conditions:
 *
 * The above copyright notice and this permission notice shall be included in
 * all copies or substantial portions of the Software.
 *
 * THE SOFTWARE IS PROVIDED "AS IS", WITHOUT WARRANTY OF ANY KIND, EXPRESS OR
 * IMPLIED, INCLUDING BUT NOT LIMITED TO THE WARRANTIES OF MERCHANTABILITY,
 * FITNESS FOR A PARTICULAR PURPOSE AND NONINFRINGEMENT. IN NO EVENT SHALL THE
 * AUTHORS OR COPYRIGHT HOLDERS BE LIABLE FOR ANY CLAIM, DAMAGES OR OTHER
 * LIABILITY, WHETHER IN AN ACTION OF CONTRACT, TORT OR OTHERWISE, ARISING FROM,
 * OUT OF OR IN CONNECTION WITH THE SOFTWARE OR THE USE OR OTHER DEALINGS IN
 * THE SOFTWARE.
 */

#ifndef TILE_H
#define TILE_H

#include <framework/luaengine/luaobject.h>
#include "creature.h"
#include "declarations.h"
#include "effect.h"
#include "item.h"
#include "mapview.h"

enum tileflags_t : uint32
{
    TILESTATE_NONE = 0,
    TILESTATE_PROTECTIONZONE = 1 << 0,
    TILESTATE_TRASHED = 1 << 1,
    TILESTATE_OPTIONALZONE = 1 << 2,
    TILESTATE_NOLOGOUT = 1 << 3,
    TILESTATE_HARDCOREZONE = 1 << 4,
    TILESTATE_REFRESH = 1 << 5,

    // internal usage
    TILESTATE_HOUSE = 1 << 6,
    TILESTATE_TELEPORT = 1 << 17,
    TILESTATE_MAGICFIELD = 1 << 18,
    TILESTATE_MAILBOX = 1 << 19,
    TILESTATE_TRASHHOLDER = 1 << 20,
    TILESTATE_BED = 1 << 21,
    TILESTATE_DEPOT = 1 << 22,
    TILESTATE_TRANSLUECENT_LIGHT = 1 << 23,

    TILESTATE_LAST = 1 << 24
};

class Tile : public LuaObject
{
public:
    enum {
        MAX_THINGS = 10
    };

    Tile(const Position& position);

    void draw(const Point& dest, float scaleFactor, int reDrawFlags, LightView* lightView = nullptr);
    void drawGround(const Point& dest, float scaleFactor, int reDrawFlags, LightView* lightView = nullptr);
    void drawBottom(const Point& dest, float scaleFactor, int reDrawFlags, LightView* lightView = nullptr);
    void drawTop(const Point& dest, float scaleFactor, int reDrawFlags, LightView* lightView);

    void clean();

    void addWalkingCreature(const CreaturePtr& creature);
    void removeWalkingCreature(const CreaturePtr& creature);

    void addThing(const ThingPtr& thing, int stackPos);
    bool removeThing(const ThingPtr& thing);
    ThingPtr getThing(int stackPos);
    EffectPtr getEffect(uint16 id);
    bool hasThing(const ThingPtr& thing);
    int getThingStackPos(const ThingPtr& thing);
    ThingPtr getTopThing();

    ThingPtr getTopLookThing();
    ThingPtr getTopUseThing();
    CreaturePtr getTopCreature();
    ThingPtr getTopMoveThing();
    ThingPtr getTopMultiUseThing();

    const Position& getPosition() { return m_position; }
    int getDrawElevation() { return m_drawElevation; }
    std::vector<ItemPtr> getItems();
    std::vector<CreaturePtr> getWalkingCreatures() { return m_walkingCreatures; }
    std::vector<ThingPtr> getThings() { return m_things; }
    std::vector<CreaturePtr> getCreatures() { return m_creatures; }
    ItemPtr getGround();
    int getGroundSpeed();
    uint8 getMinimapColorByte();
    int getThingCount() { return m_things.size() + m_effects.size(); }
    bool isPathable();
    bool isWalkable(bool ignoreCreatures = false);
    bool isFullGround();
    bool isFullyOpaque();
    bool isSingleDimension();
    bool isLookPossible();
    bool isClickable();
    bool isEmpty();
    bool isDrawable();
    bool hasTranslucentLight() { return m_flags & TILESTATE_TRANSLUECENT_LIGHT; }
    bool mustHookSouth();
    bool mustHookEast();
    bool hasCreature();
    bool limitsFloorsView(bool isFreeView = false);
    bool canErase();
    int getElevation() const;
    bool hasElevation(int elevation = 1);
    void overwriteMinimapColor(uint8 color) { m_minimapColor = color; }

    void remFlag(uint32 flag) { m_flags &= ~flag; }
    void setFlag(uint32 flag) { m_flags |= flag; }
    void setFlags(uint32 flags) { m_flags = flags; }
    bool hasFlag(uint32 flag) { return (m_flags & flag) == flag; }
    uint32 getFlags() { return m_flags; }

    void setHouseId(uint32 hid) { m_houseId = hid; }
    uint32 getHouseId() { return m_houseId; }
    bool isHouseTile() { return m_houseId != 0 && (m_flags & TILESTATE_HOUSE) == TILESTATE_HOUSE; }

    void select() { m_selected = true; }
    void unselect() { m_selected = false; }
    bool isSelected() { return m_selected; }

    TilePtr asTile() { return static_self_cast<Tile>(); }

    bool hasDisplacement() { return m_countFlag.hasDisplacement > 0; }
    bool hasLight();
    void analyzeThing(const ThingPtr& thing, bool add);

    bool hasGroundToDraw() const { return !m_ground.empty(); }
    bool hasBottomToDraw() const { return !m_bottomItems.empty() || !m_commonItems.empty() || !m_creatures.empty() || !m_walkingCreatures.empty(); }
    bool hasTopToDraw() const { return !m_topItems.empty() || !m_effects.empty(); }

    void cancelListenerPainter();

private:
    void checkTranslucentLight();

<<<<<<< HEAD
=======
    std::vector<CreaturePtr> m_walkingCreatures;
    std::vector<EffectPtr> m_effects; // leave this outside m_things because it has no stackpos.
    std::vector<ThingPtr> m_things;
>>>>>>> 9c1f519f
    Position m_position;
    uint8 m_drawElevation;
    uint8 m_minimapColor;
    uint32 m_flags, m_houseId;

    stdext::boolean<false> m_selected;

    std::vector<CreaturePtr> m_walkingCreatures;
    std::vector<ThingPtr> m_things;

    std::vector<EffectPtr> m_effects;
    std::vector<ItemPtr> m_ground;
    std::vector<ItemPtr> m_topItems;
    std::vector<ItemPtr> m_commonItems;
    std::vector<ItemPtr> m_bottomItems;
    std::vector<CreaturePtr> m_creatures;

    std::vector<ItemPtr> m_animatedItems;

    struct CountFlag {
        int fullGround = 0;
        int notWalkable = 0;
        int notPathable = 0;
        int notSingleDimension = 0;
        int blockProjectile = 0;
        int mustHookEast = 0;
        int mustHookSouth = 0;
        int totalElevation = 0;
        int hasDisplacement = 0;
        int isNotPathable = 0;
        int elevation = 0;
        int opaque = 0;
        int hasLight = 0;
    };

    CountFlag m_countFlag;

    CreaturePtr m_localPlayer;
};

#endif<|MERGE_RESOLUTION|>--- conflicted
+++ resolved
@@ -144,12 +144,10 @@
 private:
     void checkTranslucentLight();
 
-<<<<<<< HEAD
-=======
     std::vector<CreaturePtr> m_walkingCreatures;
     std::vector<EffectPtr> m_effects; // leave this outside m_things because it has no stackpos.
     std::vector<ThingPtr> m_things;
->>>>>>> 9c1f519f
+
     Position m_position;
     uint8 m_drawElevation;
     uint8 m_minimapColor;
