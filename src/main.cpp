/* The MIT License
 *
 * Copyright (c) 2010 OTClient, https://github.com/edubart/otclient
 *
 * Permission is hereby granted, free of charge, to any person obtaining a copy
 * of this software and associated documentation files (the "Software"), to deal
 * in the Software without restriction, including without limitation the rights
 * to use, copy, modify, merge, publish, distribute, sublicense, and/or sell
 * copies of the Software, and to permit persons to whom the Software is
 * furnished to do so, subject to the following conditions:
 *
 * The above copyright notice and this permission notice shall be included in
 * all copies or substantial portions of the Software.
 *
 * THE SOFTWARE IS PROVIDED "AS IS", WITHOUT WARRANTY OF ANY KIND, EXPRESS OR
 * IMPLIED, INCLUDING BUT NOT LIMITED TO THE WARRANTIES OF MERCHANTABILITY,
 * FITNESS FOR A PARTICULAR PURPOSE AND NONINFRINGEMENT. IN NO EVENT SHALL THE
 * AUTHORS OR COPYRIGHT HOLDERS BE LIABLE FOR ANY CLAIM, DAMAGES OR OTHER
 * LIABILITY, WHETHER IN AN ACTION OF CONTRACT, TORT OR OTHERWISE, ARISING FROM,
 * OUT OF OR IN CONNECTION WITH THE SOFTWARE OR THE USE OR OTHER DEALINGS IN
 * THE SOFTWARE.
 */


#include <prerequisites.h>
#include <core/engine.h>
#include <core/configs.h>
#include <core/resources.h>
#include <core/platform.h>
#include <core/dispatcher.h>
#include <ui/uiskins.h>
#include <script/luascript.h>
#include <ui/uicontainer.h>

/// Catches signals so we can exit nicely
void signal_handler(int sig)
{
    switch(sig) {
        case SIGTERM:
        case SIGINT:
        {
            static bool stopping = false;
            if(!stopping) {
                stopping = true;
                g_engine.onClose();
            }
            break;
        }
    }
}

/// Default configurations
void setDefaultConfigs()
{
    // default size
    int defWidth = 550;
    int defHeight = 450;

    // init on screen center
    g_configs.setValue("window x", (Platform::getDisplayWidth() - defWidth)/2);
    g_configs.setValue("window y", (Platform::getDisplayHeight() - defHeight)/2);

    g_configs.setValue("window width", defWidth);
    g_configs.setValue("window height", defHeight);
    g_configs.setValue("window maximized", false);
}

void saveConfigs()
{
    g_configs.setValue("window x", Platform::getWindowX());
    g_configs.setValue("window y", Platform::getWindowY());
    g_configs.setValue("window width", Platform::getWindowWidth());
    g_configs.setValue("window height", Platform::getWindowHeight());
    g_configs.setValue("window maximized", Platform::isWindowMaximized());
    g_configs.save();
}

int main(int argc, const char *argv[])
{
    // install our signal handler
    signal(SIGTERM, signal_handler);
    signal(SIGINT, signal_handler);

    // init platform stuff
    Platform::init("OTClient");

<<<<<<< HEAD
    // init random numbers
    std::srand(std::time(NULL));
=======
    // seed random
    srand(time(NULL));
>>>>>>> c1b2b3ed

    // init resources
    g_resources.init(argv[0]);
    if(g_resources.setWriteDir(Platform::getAppUserDir()))
        g_resources.addToSearchPath(Platform::getAppUserDir());
    g_resources.addToSearchPath("data");

    // before loading configurations set the default ones
    setDefaultConfigs();

    // load configurations
    if(!g_configs.load("config.yml"))
        logInfo("Could not read configuration file, default configurations will be used.");

    logInfo("OTClient 0.2.0");

    // create the window
    Platform::createWindow(g_configs.getInteger("window x"), g_configs.getInteger("window y"),
                           g_configs.getInteger("window width"), g_configs.getInteger("window height"),
                           550, 450,
                           g_configs.getBoolean("window maximized"));
    Platform::setWindowTitle("OTClient");
    //Platform::setVsync();

    // init engine
    g_engine.init();
    g_engine.enableFpsCounter();

    // load ui skins
    g_uiSkins.load("skins/tibiaskin.yml");

    // load script modules
    g_lua.loadAllModules();

    Platform::showWindow();

    // main loop, run everything
    g_engine.run();

    // terminate stuff
    g_engine.terminate();

    g_uiSkins.terminate();

    // save configurations before exiting
    saveConfigs();

    Platform::terminate();

    // unload resources
    g_resources.terminate();
    return 0;
}<|MERGE_RESOLUTION|>--- conflicted
+++ resolved
@@ -84,13 +84,8 @@
     // init platform stuff
     Platform::init("OTClient");
 
-<<<<<<< HEAD
     // init random numbers
     std::srand(std::time(NULL));
-=======
-    // seed random
-    srand(time(NULL));
->>>>>>> c1b2b3ed
 
     // init resources
     g_resources.init(argv[0]);
