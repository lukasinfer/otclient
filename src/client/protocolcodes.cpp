/*
 * Copyright (c) 2010-2020 OTClient <https://github.com/edubart/otclient>
 *
 * Permission is hereby granted, free of charge, to any person obtaining a copy
 * of this software and associated documentation files (the "Software"), to deal
 * in the Software without restriction, including without limitation the rights
 * to use, copy, modify, merge, publish, distribute, sublicense, and/or sell
 * copies of the Software, and to permit persons to whom the Software is
 * furnished to do so, subject to the following conditions:
 *
 * The above copyright notice and this permission notice shall be included in
 * all copies or substantial portions of the Software.
 *
 * THE SOFTWARE IS PROVIDED "AS IS", WITHOUT WARRANTY OF ANY KIND, EXPRESS OR
 * IMPLIED, INCLUDING BUT NOT LIMITED TO THE WARRANTIES OF MERCHANTABILITY,
 * FITNESS FOR A PARTICULAR PURPOSE AND NONINFRINGEMENT. IN NO EVENT SHALL THE
 * AUTHORS OR COPYRIGHT HOLDERS BE LIABLE FOR ANY CLAIM, DAMAGES OR OTHER
 * LIABILITY, WHETHER IN AN ACTION OF CONTRACT, TORT OR OTHERWISE, ARISING FROM,
 * OUT OF OR IN CONNECTION WITH THE SOFTWARE OR THE USE OR OTHER DEALINGS IN
 * THE SOFTWARE.
 */

#include "protocolcodes.h"

namespace Proto {

    std::map<uint8, uint8> messageModesMap;

    void buildMessageModesMap(int version)
    {
        messageModesMap.clear();

        if(version >= 1094) {
            messageModesMap[Otc::MessageMana] = 43;
        }

<<<<<<< HEAD
        if(version >= 1055) { // might be 1054
            messageModesMap[Otc::MessageNone] = 0;
            messageModesMap[Otc::MessageSay] = 1;
            messageModesMap[Otc::MessageWhisper] = 2;
            messageModesMap[Otc::MessageYell] = 3;
            messageModesMap[Otc::MessagePrivateFrom] = 4;
            messageModesMap[Otc::MessagePrivateTo] = 5;
            messageModesMap[Otc::MessageChannelManagement] = 6;
            messageModesMap[Otc::MessageChannel] = 7;
            messageModesMap[Otc::MessageChannelHighlight] = 8;
            messageModesMap[Otc::MessageSpell] = 9;
            messageModesMap[Otc::MessageNpcFromStartBlock] = 10;
            messageModesMap[Otc::MessageNpcFrom] = 11;
            messageModesMap[Otc::MessageNpcTo] = 12;
            messageModesMap[Otc::MessageGamemasterBroadcast] = 13;
            messageModesMap[Otc::MessageGamemasterChannel] = 14;
            messageModesMap[Otc::MessageGamemasterPrivateFrom] = 15;
            messageModesMap[Otc::MessageGamemasterPrivateTo] = 16;
            messageModesMap[Otc::MessageLogin] = 17;
            messageModesMap[Otc::MessageWarning] = 18; // Admin
            messageModesMap[Otc::MessageGame] = 19;
            messageModesMap[Otc::MessageGameHighlight] = 20;
            messageModesMap[Otc::MessageFailure] = 21;
            messageModesMap[Otc::MessageLook] = 22;
            messageModesMap[Otc::MessageDamageDealed] = 23;
            messageModesMap[Otc::MessageDamageReceived] = 24;
            messageModesMap[Otc::MessageHeal] = 25;
            messageModesMap[Otc::MessageExp] = 26;
            messageModesMap[Otc::MessageDamageOthers] = 27;
            messageModesMap[Otc::MessageHealOthers] = 28;
            messageModesMap[Otc::MessageExpOthers] = 29;
            messageModesMap[Otc::MessageStatus] = 30;
            messageModesMap[Otc::MessageLoot] = 31;
            messageModesMap[Otc::MessageTradeNpc] = 32;
            messageModesMap[Otc::MessageGuild] = 33;
            messageModesMap[Otc::MessagePartyManagement] = 34;
            messageModesMap[Otc::MessageParty] = 35;
            messageModesMap[Otc::MessageBarkLow] = 36;
            messageModesMap[Otc::MessageBarkLoud] = 37;
            messageModesMap[Otc::MessageReport] = 38;
            messageModesMap[Otc::MessageHotkeyUse] = 39;
            messageModesMap[Otc::MessageTutorialHint] = 40;
            messageModesMap[Otc::MessageThankyou] = 41;
            messageModesMap[Otc::MessageMarket] = 42;
        } else if(version >= 1036) {
=======
    if(version >= 1055) { // might be 1054
        messageModesMap[Otc::MessageNone] = 0;
        messageModesMap[Otc::MessageSay] = 1;
        messageModesMap[Otc::MessageWhisper] = 2;
        messageModesMap[Otc::MessageYell] = 3;
        messageModesMap[Otc::MessagePrivateFrom] = 4;
        messageModesMap[Otc::MessagePrivateTo] = 5;
        messageModesMap[Otc::MessageChannelManagement] = 6;
        messageModesMap[Otc::MessageChannel] = 7;
        messageModesMap[Otc::MessageChannelHighlight] = 8;
        messageModesMap[Otc::MessageSpell] = 9;
        messageModesMap[Otc::MessageNpcFromStartBlock] = 10;
        messageModesMap[Otc::MessageNpcFrom] = 11;
        messageModesMap[Otc::MessageNpcTo] = 12;
        messageModesMap[Otc::MessageGamemasterBroadcast] = 13;
        messageModesMap[Otc::MessageGamemasterChannel] = 14;
        messageModesMap[Otc::MessageGamemasterPrivateFrom] = 15;
        messageModesMap[Otc::MessageGamemasterPrivateTo] = 16;
        messageModesMap[Otc::MessageLogin] = 17;
        messageModesMap[Otc::MessageWarning] = 18; // Admin
        messageModesMap[Otc::MessageGame] = 19;
        messageModesMap[Otc::MessageGameHighlight] = 20;
        messageModesMap[Otc::MessageFailure] = 21;
        messageModesMap[Otc::MessageLook] = 22;
        messageModesMap[Otc::MessageDamageDealed] = 23;
        messageModesMap[Otc::MessageDamageReceived] = 24;
        messageModesMap[Otc::MessageHeal] = 25;
        messageModesMap[Otc::MessageExp] = 26;
        messageModesMap[Otc::MessageDamageOthers] = 27;
        messageModesMap[Otc::MessageHealOthers] = 28;
        messageModesMap[Otc::MessageExpOthers] = 29;
        messageModesMap[Otc::MessageStatus] = 30;
        messageModesMap[Otc::MessageLoot] = 31;
        messageModesMap[Otc::MessageTradeNpc] = 32;
        messageModesMap[Otc::MessageGuild] = 33;
        messageModesMap[Otc::MessagePartyManagement] = 34;
        messageModesMap[Otc::MessageParty] = 35;
        messageModesMap[Otc::MessageBarkLow] = 36;
        messageModesMap[Otc::MessageBarkLoud] = 37;
        messageModesMap[Otc::MessageReport] = 38;
        messageModesMap[Otc::MessageHotkeyUse] = 39;
        messageModesMap[Otc::MessageTutorialHint] = 40;
        messageModesMap[Otc::MessageThankyou] = 41;
        messageModesMap[Otc::MessageMarket] = 42;
    } else if(version >= 1041) {
        messageModesMap[Otc::MessageNone] = 0;
        messageModesMap[Otc::MessageSay] = 1;
        messageModesMap[Otc::MessageWhisper] = 2;
        messageModesMap[Otc::MessageYell] = 3;
        messageModesMap[Otc::MessagePrivateFrom] = 4;
        messageModesMap[Otc::MessagePrivateTo] = 5;
        messageModesMap[Otc::MessageChannelManagement] = 6;
        messageModesMap[Otc::MessageChannel] = 7;
        messageModesMap[Otc::MessageChannelHighlight] = 8;
        messageModesMap[Otc::MessageSpell] = 9;
        messageModesMap[Otc::MessageNpcFromStartBlock] = 10;
        messageModesMap[Otc::MessageNpcFrom] = 11;
        messageModesMap[Otc::MessageNpcTo] = 12;
        messageModesMap[Otc::MessageGamemasterBroadcast] = 13;
        messageModesMap[Otc::MessageGamemasterChannel] = 14;
        messageModesMap[Otc::MessageGamemasterPrivateFrom] = 15;
        messageModesMap[Otc::MessageGamemasterPrivateTo] = 16;
        messageModesMap[Otc::MessageLogin] = 17;
        messageModesMap[Otc::MessageWarning] = 18; // Admin
        messageModesMap[Otc::MessageGame] = 19;
        messageModesMap[Otc::MessageFailure] = 20;
        messageModesMap[Otc::MessageLook] = 21;
        messageModesMap[Otc::MessageDamageDealed] = 22;
        messageModesMap[Otc::MessageDamageReceived] = 23;
        messageModesMap[Otc::MessageHeal] = 24;
        messageModesMap[Otc::MessageExp] = 25;
        messageModesMap[Otc::MessageDamageOthers] = 26;
        messageModesMap[Otc::MessageHealOthers] = 27;
        messageModesMap[Otc::MessageExpOthers] = 28;
        messageModesMap[Otc::MessageStatus] = 29;
        messageModesMap[Otc::MessageLoot] = 30;
        messageModesMap[Otc::MessageTradeNpc] = 31;
        messageModesMap[Otc::MessageGuild] = 32;
        messageModesMap[Otc::MessagePartyManagement] = 33;
        messageModesMap[Otc::MessageParty] = 34;
        messageModesMap[Otc::MessageBarkLow] = 35;
        messageModesMap[Otc::MessageBarkLoud] = 36;
        messageModesMap[Otc::MessageReport] = 37;
        messageModesMap[Otc::MessageHotkeyUse] = 38;
        messageModesMap[Otc::MessageTutorialHint] = 49;
        messageModesMap[Otc::MessageThankyou] = 40;
        messageModesMap[Otc::MessageMarket] = 41;
    } else if(version >= 1036) {
>>>>>>> d07e7fcc
            for(int i = Otc::MessageNone; i <= Otc::MessageBeyondLast; ++i) {
                if(i >= Otc::MessageNpcTo)
                    messageModesMap[i] = i + 1;
                else
                    messageModesMap[i] = i;
            }
        } else if(version >= 900) {
            for(int i = Otc::MessageNone; i <= Otc::MessageBeyondLast; ++i)
                messageModesMap[i] = i;
        } else if(version >= 861) {
            messageModesMap[Otc::MessageNone] = 0;
            messageModesMap[Otc::MessageSay] = 1;
            messageModesMap[Otc::MessageWhisper] = 2;
            messageModesMap[Otc::MessageYell] = 3;
            messageModesMap[Otc::MessageNpcTo] = 4;
            messageModesMap[Otc::MessageNpcFrom] = 5;
            messageModesMap[Otc::MessagePrivateFrom] = 6;
            messageModesMap[Otc::MessagePrivateTo] = 6;
            messageModesMap[Otc::MessageChannel] = 7;
            messageModesMap[Otc::MessageChannelManagement] = 8;
            messageModesMap[Otc::MessageGamemasterBroadcast] = 9;
            messageModesMap[Otc::MessageGamemasterChannel] = 10;
            messageModesMap[Otc::MessageGamemasterPrivateFrom] = 11;
            messageModesMap[Otc::MessageGamemasterPrivateTo] = 11;
            messageModesMap[Otc::MessageChannelHighlight] = 12;
            messageModesMap[Otc::MessageMonsterSay] = 13;
            messageModesMap[Otc::MessageMonsterYell] = 14;
            messageModesMap[Otc::MessageWarning] = 15;
            messageModesMap[Otc::MessageGame] = 16;
            messageModesMap[Otc::MessageLogin] = 17;
            messageModesMap[Otc::MessageStatus] = 18;
            messageModesMap[Otc::MessageLook] = 19;
            messageModesMap[Otc::MessageFailure] = 20;
            messageModesMap[Otc::MessageBlue] = 21;
            messageModesMap[Otc::MessageRed] = 22;
        } else if(version >= 840) {
            messageModesMap[Otc::MessageNone] = 0;
            messageModesMap[Otc::MessageSay] = 1;
            messageModesMap[Otc::MessageWhisper] = 2;
            messageModesMap[Otc::MessageYell] = 3;
            messageModesMap[Otc::MessageNpcTo] = 4;
            messageModesMap[Otc::MessageNpcFromStartBlock] = 5;
            messageModesMap[Otc::MessagePrivateFrom] = 6;
            messageModesMap[Otc::MessagePrivateTo] = 6;
            messageModesMap[Otc::MessageChannel] = 7;
            messageModesMap[Otc::MessageChannelManagement] = 8;
            messageModesMap[Otc::MessageRVRChannel] = 9;
            messageModesMap[Otc::MessageRVRAnswer] = 10;
            messageModesMap[Otc::MessageRVRContinue] = 11;
            messageModesMap[Otc::MessageGamemasterBroadcast] = 12;
            messageModesMap[Otc::MessageGamemasterChannel] = 13;
            messageModesMap[Otc::MessageGamemasterPrivateFrom] = 14;
            messageModesMap[Otc::MessageGamemasterPrivateTo] = 14;
            messageModesMap[Otc::MessageChannelHighlight] = 15;
            // 16, 17 ??
            messageModesMap[Otc::MessageRed] = 18;
            messageModesMap[Otc::MessageMonsterSay] = 19;
            messageModesMap[Otc::MessageMonsterYell] = 20;
            messageModesMap[Otc::MessageWarning] = 21;
            messageModesMap[Otc::MessageGame] = 22;
            messageModesMap[Otc::MessageLogin] = 23;
            messageModesMap[Otc::MessageStatus] = 24;
            messageModesMap[Otc::MessageLook] = 25;
            messageModesMap[Otc::MessageFailure] = 26;
            messageModesMap[Otc::MessageBlue] = 27;
        } else if(version >= 760) {
            messageModesMap[Otc::MessageNone] = 0;
            messageModesMap[Otc::MessageSay] = 1;
            messageModesMap[Otc::MessageWhisper] = 2;
            messageModesMap[Otc::MessageYell] = 3;
            messageModesMap[Otc::MessagePrivateFrom] = 4;
            messageModesMap[Otc::MessagePrivateTo] = 4;
            messageModesMap[Otc::MessageChannel] = 5;
            messageModesMap[Otc::MessageRVRChannel] = 6;
            messageModesMap[Otc::MessageRVRAnswer] = 7;
            messageModesMap[Otc::MessageRVRContinue] = 8;
            messageModesMap[Otc::MessageGamemasterBroadcast] = 9;
            messageModesMap[Otc::MessageGamemasterChannel] = 10;
            messageModesMap[Otc::MessageGamemasterPrivateFrom] = 11;
            messageModesMap[Otc::MessageGamemasterPrivateTo] = 11;
            messageModesMap[Otc::MessageChannelHighlight] = 12;
            // 13, 14, 15 ??
            messageModesMap[Otc::MessageMonsterSay] = 16;
            messageModesMap[Otc::MessageMonsterYell] = 17;
            messageModesMap[Otc::MessageWarning] = 18;
            messageModesMap[Otc::MessageGame] = 19;
            messageModesMap[Otc::MessageLogin] = 20;
            messageModesMap[Otc::MessageStatus] = 21;
            messageModesMap[Otc::MessageLook] = 22;
            messageModesMap[Otc::MessageFailure] = 23;
            messageModesMap[Otc::MessageBlue] = 24;
            messageModesMap[Otc::MessageRed] = 25;
        }
    }

    Otc::MessageMode translateMessageModeFromServer(uint8 mode)
    {
        auto it = std::find_if(messageModesMap.begin(), messageModesMap.end(), [=](const std::pair<uint8, uint8>& p) { return p.second == mode; });
        if(it != messageModesMap.end())
            return static_cast<Otc::MessageMode>(it->first);
        return Otc::MessageInvalid;
    }

    uint8 translateMessageModeToServer(Otc::MessageMode mode)
    {
        if(mode < 0 || mode >= Otc::LastMessage)
            return Otc::MessageInvalid;
        const auto it = messageModesMap.find(mode);
        if(it != messageModesMap.end())
            return it->second;
        return Otc::MessageInvalid;
    }

}<|MERGE_RESOLUTION|>--- conflicted
+++ resolved
@@ -34,53 +34,6 @@
             messageModesMap[Otc::MessageMana] = 43;
         }
 
-<<<<<<< HEAD
-        if(version >= 1055) { // might be 1054
-            messageModesMap[Otc::MessageNone] = 0;
-            messageModesMap[Otc::MessageSay] = 1;
-            messageModesMap[Otc::MessageWhisper] = 2;
-            messageModesMap[Otc::MessageYell] = 3;
-            messageModesMap[Otc::MessagePrivateFrom] = 4;
-            messageModesMap[Otc::MessagePrivateTo] = 5;
-            messageModesMap[Otc::MessageChannelManagement] = 6;
-            messageModesMap[Otc::MessageChannel] = 7;
-            messageModesMap[Otc::MessageChannelHighlight] = 8;
-            messageModesMap[Otc::MessageSpell] = 9;
-            messageModesMap[Otc::MessageNpcFromStartBlock] = 10;
-            messageModesMap[Otc::MessageNpcFrom] = 11;
-            messageModesMap[Otc::MessageNpcTo] = 12;
-            messageModesMap[Otc::MessageGamemasterBroadcast] = 13;
-            messageModesMap[Otc::MessageGamemasterChannel] = 14;
-            messageModesMap[Otc::MessageGamemasterPrivateFrom] = 15;
-            messageModesMap[Otc::MessageGamemasterPrivateTo] = 16;
-            messageModesMap[Otc::MessageLogin] = 17;
-            messageModesMap[Otc::MessageWarning] = 18; // Admin
-            messageModesMap[Otc::MessageGame] = 19;
-            messageModesMap[Otc::MessageGameHighlight] = 20;
-            messageModesMap[Otc::MessageFailure] = 21;
-            messageModesMap[Otc::MessageLook] = 22;
-            messageModesMap[Otc::MessageDamageDealed] = 23;
-            messageModesMap[Otc::MessageDamageReceived] = 24;
-            messageModesMap[Otc::MessageHeal] = 25;
-            messageModesMap[Otc::MessageExp] = 26;
-            messageModesMap[Otc::MessageDamageOthers] = 27;
-            messageModesMap[Otc::MessageHealOthers] = 28;
-            messageModesMap[Otc::MessageExpOthers] = 29;
-            messageModesMap[Otc::MessageStatus] = 30;
-            messageModesMap[Otc::MessageLoot] = 31;
-            messageModesMap[Otc::MessageTradeNpc] = 32;
-            messageModesMap[Otc::MessageGuild] = 33;
-            messageModesMap[Otc::MessagePartyManagement] = 34;
-            messageModesMap[Otc::MessageParty] = 35;
-            messageModesMap[Otc::MessageBarkLow] = 36;
-            messageModesMap[Otc::MessageBarkLoud] = 37;
-            messageModesMap[Otc::MessageReport] = 38;
-            messageModesMap[Otc::MessageHotkeyUse] = 39;
-            messageModesMap[Otc::MessageTutorialHint] = 40;
-            messageModesMap[Otc::MessageThankyou] = 41;
-            messageModesMap[Otc::MessageMarket] = 42;
-        } else if(version >= 1036) {
-=======
     if(version >= 1055) { // might be 1054
         messageModesMap[Otc::MessageNone] = 0;
         messageModesMap[Otc::MessageSay] = 1;
@@ -169,7 +122,6 @@
         messageModesMap[Otc::MessageThankyou] = 40;
         messageModesMap[Otc::MessageMarket] = 41;
     } else if(version >= 1036) {
->>>>>>> d07e7fcc
             for(int i = Otc::MessageNone; i <= Otc::MessageBeyondLast; ++i) {
                 if(i >= Otc::MessageNpcTo)
                     messageModesMap[i] = i + 1;
